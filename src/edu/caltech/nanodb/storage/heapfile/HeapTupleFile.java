package edu.caltech.nanodb.storage.heapfile;


import java.io.EOFException;
import java.io.IOException;

import java.util.ArrayList;
import java.util.List;
import java.util.Map;

import org.apache.log4j.Logger;

import edu.caltech.nanodb.queryeval.ColumnStats;
import edu.caltech.nanodb.queryeval.ColumnStatsCollector;
import edu.caltech.nanodb.queryeval.TableStats;
import edu.caltech.nanodb.relations.TableSchema;
import edu.caltech.nanodb.relations.Tuple;

import edu.caltech.nanodb.storage.DBFile;
import edu.caltech.nanodb.storage.DBPage;
import edu.caltech.nanodb.storage.FilePointer;
import edu.caltech.nanodb.storage.TupleFile;
import edu.caltech.nanodb.storage.InvalidFilePointerException;
import edu.caltech.nanodb.storage.PageTuple;
import edu.caltech.nanodb.storage.StorageManager;
import edu.caltech.nanodb.storage.TupleFileManager;


/**
 * This class implements the TupleFile interface for heap files.
 */
public class HeapTupleFile implements TupleFile {

    /** A logging object for reporting anything interesting that happens. */
    private static Logger logger = Logger.getLogger(HeapTupleFile.class);


    /**
     * The storage manager to use for reading and writing file pages, pinning
     * and unpinning pages, write-ahead logging, and so forth.
     */
    private StorageManager storageManager;


    /**
     * The manager for heap tuple files provides some higher-level operations
     * such as saving the metadata of a heap tuple file, so it's useful to
     * have a reference to it.
     */
    private HeapTupleFileManager heapFileManager;


    /** The schema of tuples in this tuple file. */
    private TableSchema schema;


    /** Statistics for this tuple file. */
    private TableStats stats;


    /** The file that stores the tuples. */
    private DBFile dbFile;


    public HeapTupleFile(StorageManager storageManager,
                         HeapTupleFileManager heapFileManager, DBFile dbFile,
                         TableSchema schema, TableStats stats) {
        if (storageManager == null)
            throw new IllegalArgumentException("storageManager cannot be null");

        if (heapFileManager == null)
            throw new IllegalArgumentException("heapFileManager cannot be null");

        if (dbFile == null)
            throw new IllegalArgumentException("dbFile cannot be null");

        if (schema == null)
            throw new IllegalArgumentException("schema cannot be null");

        if (stats == null)
            throw new IllegalArgumentException("stats cannot be null");

        this.storageManager = storageManager;
        this.heapFileManager = heapFileManager;
        this.dbFile = dbFile;
        this.schema = schema;
        this.stats = stats;
    }


    @Override
    public TupleFileManager getManager() {
        return heapFileManager;
    }


    @Override
    public TableSchema getSchema() {
        return schema;
    }

    @Override
    public TableStats getStats() {
        return stats;
    }


    public DBFile getDBFile() {
        return dbFile;
    }


    /**
     * Returns the first tuple in this table file, or <tt>null</tt> if
     * there are no tuples in the file.
     */
    @Override
    public Tuple getFirstTuple() throws IOException {
        HeapFilePageTuple first = null;
        try {
            // Scan through the data pages until we hit the end of the table
            // file.  It may be that the first run of data pages is empty,
            // so just keep looking until we hit the end of the file.

            // Header page is page 0, so first data page is page 1.
page_scan:  // So we can break out of the outer loop from inside the inner one
            for (int iPage = 1; /* nothing */ ; iPage++) {
                // Look for data on this page.
                DBPage dbPage = storageManager.loadDBPage(dbFile, iPage);
                int numSlots = DataPage.getNumSlots(dbPage);
                for (int iSlot = 0; iSlot < numSlots; iSlot++) {
                    // Get the offset of the tuple in the page.  If it's 0 then
                    // the slot is empty, and we skip to the next slot.
                    int offset = DataPage.getSlotValue(dbPage, iSlot);
                    if (offset == DataPage.EMPTY_SLOT)
                        continue;

                    // This is the first tuple in the file.  Build up the
                    // HeapFilePageTuple object and return it.
                    first = new HeapFilePageTuple(schema, dbPage, iSlot, offset);
                    dbPage.unpin();
                    break page_scan;
                }
            }
        }
        catch (EOFException e) {
            // We ran out of pages.  No tuples in the file!
            logger.debug("No tuples in table-file " + dbFile +
                         ".  Returning null.");
        }

        return first;
    }


    /**
     * Returns the tuple corresponding to the specified file pointer.  This
     * method is used by many other operations in the database, such as
     * indexes.
     *
     * @throws InvalidFilePointerException if the specified file-pointer
     *         doesn't actually point to a real tuple.
     */
    @Override
    public Tuple getTuple(FilePointer fptr)
        throws InvalidFilePointerException, IOException {

        DBPage dbPage;
        try {
            // This could throw EOFException if the page doesn't actually exist.
            dbPage = storageManager.loadDBPage(dbFile, fptr.getPageNo());
        }
        catch (EOFException eofe) {
            throw new InvalidFilePointerException("Specified page " +
                fptr.getPageNo() + " doesn't exist in file " +
                dbFile.getDataFile().getName(), eofe);
        }

        // The file-pointer points to the slot for the tuple, not the tuple itself.
        // So, we need to look up that slot's value to get to the tuple data.

        int slot;
        try {
            slot = DataPage.getSlotIndexFromOffset(dbPage, fptr.getOffset());
        }
        catch (IllegalArgumentException iae) {
            throw new InvalidFilePointerException(iae);
        }

        // Pull the tuple's offset from the specified slot, and make sure
        // there is actually a tuple there!

        int offset = DataPage.getSlotValue(dbPage, slot);
        if (offset == DataPage.EMPTY_SLOT) {
            throw new InvalidFilePointerException("Slot " + slot +
                " on page " + fptr.getPageNo() + " is empty.");
        }

        return new HeapFilePageTuple(schema, dbPage, slot, offset);
    }


    /**
     * Returns the tuple that follows the specified tuple, or {@code null} if
     * there are no more tuples in the file.  This method must operate
     * correctly regardless of whether the input tuple is pinned or unpinned.
     *
     * @param tup the "previous tuple" that specifies where to start looking
     *        for the next tuple
     */
    @Override
    public Tuple getNextTuple(Tuple tup) throws IOException {

        /* Procedure:
         *   1)  Get slot index of current tuple.
         *   2)  If there are more slots in the current page, find the next
         *       non-empty slot.
         *   3)  If we get to the end of this page, go to the next page
         *       and try again.
         *   4)  If we get to the end of the file, we return null.
         */

        if (!(tup instanceof HeapFilePageTuple)) {
            throw new IllegalArgumentException(
                "Tuple must be of type HeapFilePageTuple; got " + tup.getClass());
        }
        HeapFilePageTuple ptup = (HeapFilePageTuple) tup;

<<<<<<< HEAD
        DBPage dbPage = ptup.getDBPage();
        DBFile dbFile = dbPage.getDBFile();
        boolean newPage = false;

=======
        // Retrieve the location info from the previous tuple.  Since the
        // tuple (and/or its backing page) may already have a pin-count of 0,
        // we can't necessarily use the page itself.
        DBPage prevDBPage = ptup.getDBPage();
        DBFile dbFile = prevDBPage.getDBFile();
        int prevPageNo = prevDBPage.getPageNo();
        int prevSlot = ptup.getSlot();

        // Retrieve the page itself so that we can access the internal data.
        // The page will come back pinned on behalf of the caller.  (If the
        // page is still in the Buffer Manager's cache, it will not be read
        // from disk, so this won't be expensive in that case.)
        DBPage dbPage = storageManager.loadDBPage(dbFile, prevPageNo);
>>>>>>> 62d519e4
        HeapFilePageTuple nextTup = null;

        // Start by looking at the slot immediately following the previous
        // tuple's slot.
        int nextSlot = prevSlot + 1;

page_scan:  // So we can break out of the outer loop from inside the inner loop.
        while (true) {
            int numSlots = DataPage.getNumSlots(dbPage);

            while (nextSlot < numSlots) {
                int nextOffset = DataPage.getSlotValue(dbPage, nextSlot);
                if (nextOffset != DataPage.EMPTY_SLOT) {
                    // Creating this tuple will pin the page a second time.
                    nextTup = new HeapFilePageTuple(schema, dbPage, nextSlot,
                                                    nextOffset);
                    break page_scan;
                }

                nextSlot++;
            }

            // If we got here then we reached the end of this page with no
            // tuples.  Go on to the next data-page, and start with the first
            // tuple in that page.

            try {
                DBPage prevPage = dbPage;
                dbPage = storageManager.loadDBPage(dbFile, dbPage.getPageNo() + 1);
                nextSlot = 0;
                if (newPage) {
                    prevPage.unpin();
                }
                newPage = true;
            }
            catch (EOFException e) {
                // Hit the end of the file with no more tuples.  We are done
                // scanning.
                break;
            }
        }
        if (newPage) {
            dbPage.unpin();
        }

        return nextTup;
    }


    /**
     * Adds the specified tuple into the table file.  A new
     * <tt>HeapFilePageTuple</tt> object corresponding to the tuple is returned.
     *
     * @review (donnie) This could be made a little more space-efficient.
     *         Right now when computing the required space, we assume that we
     *         will <em>always</em> need a new slot entry, whereas the page may
     *         contain empty slots.  (Note that we don't always create a new
     *         slot when adding a tuple; we will reuse an empty slot.  This
     *         inefficiency is simply in estimating the size required for the
     *         new tuple.)
     */
    @Override
    public Tuple addTuple(Tuple tup) throws IOException {

        /*
         * Check to see whether any constraints are violated by
         * adding this tuple
         *
         * Find out how large the new tuple will be, so we can find a page to
         * store it.
         *
         * Find a page with space for the new tuple.
         *
         * Generate the data necessary for storing the tuple into the file.
         */

        int tupSize = PageTuple.getTupleStorageSize(schema, tup);
        logger.debug("Adding new tuple of size " + tupSize + " bytes.");

        // Sanity check:  Make sure that the tuple would actually fit in a page
        // in the first place!
        // The "+ 2" is for the case where we need a new slot entry as well.
        if (tupSize + 2 > dbFile.getPageSize()) {
            throw new IOException("Tuple size " + tupSize +
                " is larger than page size " + dbFile.getPageSize() + ".");
        }

        // Search for a page to put the tuple in.  If we hit the end of the
        // data file, create a new page.
        int pageNo = 1;
        DBPage dbPage = null;
        while (true) {
            // Try to load the page without creating a new one.
            try {
                dbPage = storageManager.loadDBPage(dbFile, pageNo);
            }
            catch (EOFException eofe) {
                // Couldn't load the current page, because it doesn't exist.
                // Break out of the loop.
                logger.debug("Reached end of data file without finding " +
                             "space for new tuple.");
                break;
            }

            int freeSpace = DataPage.getFreeSpaceInPage(dbPage);

            logger.trace(String.format("Page %d has %d bytes of free space.",
                         pageNo, freeSpace));

            // If this page has enough free space to add a new tuple, break
            // out of the loop.  (The "+ 2" is for the new slot entry we will
            // also need.)
            if (freeSpace >= tupSize + 2) {
                logger.debug("Found space for new tuple in page " + pageNo + ".");
                break;
            }

            // If we reached this point then the page doesn't have enough
            // space, so go on to the next data page.
            dbPage.unpin();
            dbPage = null;  // So the next section will work properly.
            pageNo++;
        }

        if (dbPage == null) {
            // Try to create a new page at the end of the file.  In this
            // circumstance, pageNo is *just past* the last page in the data
            // file.
            logger.debug("Creating new page " + pageNo + " to store new tuple.");
            dbPage = storageManager.loadDBPage(dbFile, pageNo, true);
            DataPage.initNewPage(dbPage);
        }

        int slot = DataPage.allocNewTuple(dbPage, tupSize);
        int tupOffset = DataPage.getSlotValue(dbPage, slot);

        logger.debug(String.format(
            "New tuple will reside on page %d, slot %d.", pageNo, slot));

        HeapFilePageTuple pageTup =
            HeapFilePageTuple.storeNewTuple(schema, dbPage, slot, tupOffset, tup);

        DataPage.sanityCheck(dbPage);
        pageTup.unpin();
        dbPage.unpin();
        return pageTup;
    }


    // Inherit interface-method documentation.
    /**
     * @review (donnie) This method will fail if a tuple is modified in a way
     *         that requires more space than is currently available in the data
     *         page.  One solution would be to move the tuple to a different
     *         page and then perform the update, but that would cause all kinds
     *         of additional issues.  So, if the page runs out of data, oh well.
     */
    @Override
    public void updateTuple(Tuple tup, Map<String, Object> newValues)
        throws IOException {

        if (!(tup instanceof HeapFilePageTuple)) {
            throw new IllegalArgumentException(
                "Tuple must be of type HeapFilePageTuple; got " + tup.getClass());
        }
        HeapFilePageTuple ptup = (HeapFilePageTuple) tup;

        for (Map.Entry<String, Object> entry : newValues.entrySet()) {
            String colName = entry.getKey();
            Object value = entry.getValue();

            int colIndex = schema.getColumnIndex(colName);
            ptup.setColumnValue(colIndex, value);
        }

        DBPage dbPage = ptup.getDBPage();
        DataPage.sanityCheck(dbPage);
    }


    // Inherit interface-method documentation.
    @Override
    public void deleteTuple(Tuple tup) throws IOException {

        if (!(tup instanceof HeapFilePageTuple)) {
            throw new IllegalArgumentException(
                "Tuple must be of type HeapFilePageTuple; got " + tup.getClass());
        }
        HeapFilePageTuple ptup = (HeapFilePageTuple) tup;

        DBPage dbPage = ptup.getDBPage();
        DataPage.deleteTuple(dbPage, ptup.getSlot());
        DataPage.sanityCheck(dbPage);

        // Note that we don't invalidate the page-tuple when it is deleted,
        // so that the tuple can still be unpinned, etc.
    }


    @Override
    public void analyze() throws IOException {
        // TODO:  Complete this implementation.
        throw new UnsupportedOperationException("Not yet implemented!");
    }


    @Override
    public List<String> verify() throws IOException {
        // TODO!
        // Right now we will just report that everything is fine.
        return new ArrayList<String>();
    }


    @Override
    public void optimize() throws IOException {
        throw new UnsupportedOperationException("Not yet implemented!");
    }
}<|MERGE_RESOLUTION|>--- conflicted
+++ resolved
@@ -226,12 +226,6 @@
         }
         HeapFilePageTuple ptup = (HeapFilePageTuple) tup;
 
-<<<<<<< HEAD
-        DBPage dbPage = ptup.getDBPage();
-        DBFile dbFile = dbPage.getDBFile();
-        boolean newPage = false;
-
-=======
         // Retrieve the location info from the previous tuple.  Since the
         // tuple (and/or its backing page) may already have a pin-count of 0,
         // we can't necessarily use the page itself.
@@ -239,13 +233,13 @@
         DBFile dbFile = prevDBPage.getDBFile();
         int prevPageNo = prevDBPage.getPageNo();
         int prevSlot = ptup.getSlot();
+        boolean newPage = false;
 
         // Retrieve the page itself so that we can access the internal data.
         // The page will come back pinned on behalf of the caller.  (If the
         // page is still in the Buffer Manager's cache, it will not be read
         // from disk, so this won't be expensive in that case.)
         DBPage dbPage = storageManager.loadDBPage(dbFile, prevPageNo);
->>>>>>> 62d519e4
         HeapFilePageTuple nextTup = null;
 
         // Start by looking at the slot immediately following the previous
