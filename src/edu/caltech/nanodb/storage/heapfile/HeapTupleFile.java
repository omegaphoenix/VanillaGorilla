--- conflicted
+++ resolved
@@ -372,12 +372,9 @@
 
             // If we reached this point then the page doesn't have enough
             // space, so go on to the next data page.
-<<<<<<< HEAD
             pageNo = DataPage.getNextNonFullPage(dbPage);
             prevPage = dbPage;
-=======
             dbPage.unpin();
->>>>>>> a1fda2d8
             dbPage = null;  // So the next section will work properly.
         }
 
