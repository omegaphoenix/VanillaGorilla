package edu.caltech.nanodb.queryeval;

import java.io.IOException;
import java.util.List;
import java.util.ArrayList;

import edu.caltech.nanodb.plannodes.*;
import org.apache.log4j.Logger;

import edu.caltech.nanodb.queryast.FromClause;
import edu.caltech.nanodb.queryast.SelectClause;
import edu.caltech.nanodb.queryast.SelectValue;

import edu.caltech.nanodb.expressions.Expression;
<<<<<<< HEAD
import edu.caltech.nanodb.expressions.AggregateProcessor;

import edu.caltech.nanodb.plannodes.FileScanNode;
import edu.caltech.nanodb.plannodes.PlanNode;
import edu.caltech.nanodb.plannodes.ProjectNode;
import edu.caltech.nanodb.plannodes.SelectNode;
import edu.caltech.nanodb.plannodes.HashedGroupAggregateNode;

import edu.caltech.nanodb.plannodes.SimpleFilterNode;
=======
import edu.caltech.nanodb.expressions.OrderByExpression;

>>>>>>> 6112896f
import edu.caltech.nanodb.relations.TableInfo;


/**
 * This class generates execution plans for very simple SQL
 * <tt>SELECT * FROM tbl [WHERE P]</tt> queries.  The primary responsibility
 * is to generate plans for SQL <tt>SELECT</tt> statements, but
 * <tt>UPDATE</tt> and <tt>DELETE</tt> expressions will also use this class
 * to generate simple plans to identify the tuples to update or delete.
 */
public class SimplePlanner extends AbstractPlannerImpl {

    /** A logging object for reporting anything interesting that happens. */
    private static Logger logger = Logger.getLogger(SimplePlanner.class);


    /**
     * Returns the root of a plan tree suitable for executing the specified
     * query.
     *
     * @param selClause an object describing the query to be performed
     *
     * @return a plan tree for executing the specified query
     *
     * @throws IOException if an IO error occurs when the planner attempts to
     *         load schema and indexing information.
     */
    @Override
    public PlanNode makePlan(SelectClause selClause,
        List<SelectClause> enclosingSelects) throws IOException, IllegalArgumentException {
        AggregateProcessor processor = new AggregateProcessor();

        // PlanNode to return.
        PlanNode result = null;

        FromClause fromClause = selClause.getFromClause();
        Expression whereExpr = selClause.getWhereExpr();
        if (fromClause != null) {

            if (fromClause.getClauseType() == FromClause.ClauseType.JOIN_EXPR) {
                Expression e = fromClause.getOnExpression();
                processor.resetCurrent();
                e.traverse(processor);
                if (processor.currentExprHasAggr) {
                    throw new IllegalArgumentException("Join on expression contains aggregate function");
                }
            }

            // If from clause is a base table, simply do a file scan.
            if (fromClause.isBaseTable()) {
                result = makeSimpleSelect(fromClause.getTableName(),
                        whereExpr, null);
            }
            // Handle joins.
            else if (fromClause.isJoinExpr()) {
                result = makeJoinPlan(selClause, fromClause);
            }
            // Handle derived table recursively.
            else if (fromClause.isDerivedTable()) {
                SelectClause subClause = fromClause.getSelectClause();

                // Enclosing selects for sub-query.
                List<SelectClause> enclosing = null;
                if (enclosingSelects != null) {
                    enclosing = new ArrayList<SelectClause>(enclosingSelects);
                    enclosing.add(selClause);
                }
                else {
                    enclosing = new ArrayList<SelectClause>();
                    enclosing.add(selClause);
                }
                result = makePlan(subClause, enclosing);
                result = new RenameNode(result, fromClause.getResultName());
            }
        }

        // Check to see for trivial project (SELECT * FROM ...)
        if (!selClause.isTrivialProject()) {
            List<SelectValue> selectValues = selClause.getSelectValues();

            for (SelectValue sv : selectValues) {
                if (!sv.isExpression())
                    continue;
                processor.resetCurrent();
                Expression e = sv.getExpression().traverse(processor);
                sv.setExpression(e);
            }

            Expression havingExpr = selClause.getHavingExpr();
            processor.resetCurrent();
            if (havingExpr != null) {
                Expression e = havingExpr.traverse(processor);
                selClause.setHavingExpr(e);
            }

            if (whereExpr != null) {
                processor.resetCurrent();
                whereExpr.traverse(processor);
                if (processor.currentExprHasAggr) {
                    throw new IllegalArgumentException("Where expression contains aggregate function");
                }
            }
            result = new HashedGroupAggregateNode(result, selClause.getGroupByExprs(), processor.aggregates);

            // If there is no FROM clause, make a trivial ProjectNode()
            if (fromClause == null) {
                result = new ProjectNode(selectValues);
            }
            else {
                result = new ProjectNode(result, selectValues);
            }
            result.prepare();
        }

        List<OrderByExpression> orderByExprs = selClause.getOrderByExprs();
        if (orderByExprs.size() > 0) {
            result = new SortNode(result, orderByExprs);
            result.prepare();
        }

        return result;
    }

}
<|MERGE_RESOLUTION|>--- conflicted
+++ resolved
@@ -12,7 +12,6 @@
 import edu.caltech.nanodb.queryast.SelectValue;
 
 import edu.caltech.nanodb.expressions.Expression;
-<<<<<<< HEAD
 import edu.caltech.nanodb.expressions.AggregateProcessor;
 
 import edu.caltech.nanodb.plannodes.FileScanNode;
@@ -22,10 +21,8 @@
 import edu.caltech.nanodb.plannodes.HashedGroupAggregateNode;
 
 import edu.caltech.nanodb.plannodes.SimpleFilterNode;
-=======
 import edu.caltech.nanodb.expressions.OrderByExpression;
 
->>>>>>> 6112896f
 import edu.caltech.nanodb.relations.TableInfo;
 
 
@@ -128,7 +125,10 @@
                     throw new IllegalArgumentException("Where expression contains aggregate function");
                 }
             }
-            result = new HashedGroupAggregateNode(result, selClause.getGroupByExprs(), processor.aggregates);
+
+            if (processor.aggregates.size() != 0) {
+                result = new HashedGroupAggregateNode(result, selClause.getGroupByExprs(), processor.aggregates);
+            }
 
             // If there is no FROM clause, make a trivial ProjectNode()
             if (fromClause == null) {
