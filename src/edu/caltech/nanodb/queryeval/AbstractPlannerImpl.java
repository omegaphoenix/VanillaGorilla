package edu.caltech.nanodb.queryeval;


import java.io.IOException;
import java.util.ArrayList;
import java.util.List;
import java.util.Map;

import edu.caltech.nanodb.plannodes.*;
import org.apache.log4j.Logger;

import edu.caltech.nanodb.queryast.FromClause;
import edu.caltech.nanodb.queryast.SelectClause;
import edu.caltech.nanodb.queryast.SelectValue;
import edu.caltech.nanodb.expressions.Expression;
import edu.caltech.nanodb.expressions.FunctionCall;

import edu.caltech.nanodb.relations.JoinType;
import edu.caltech.nanodb.relations.TableInfo;
import edu.caltech.nanodb.storage.StorageManager;


/**
 * This class contains implementation details that are common across all query
 * planners.  Planners are of course free to implement these operations
 * separately, but just about all planners have some common functionality, and
 * it's very helpful to implement that functionality once in an abstract base
 * class.
 */
public abstract class AbstractPlannerImpl implements Planner {
    /** A logging object for reporting anything interesting that happens. */
    private static Logger logger = Logger.getLogger(AbstractPlannerImpl.class);


    /** The storage manager used during query planning. */
    protected StorageManager storageManager;


    /** Sets the storage manager to be used during query planning. */
    public void setStorageManager(StorageManager storageManager) {
        this.storageManager = storageManager;
    }

    /**
     * Constructs a simple select plan that reads directly from a table, with
     * an optional predicate for selecting rows.
     * <p>
     * While this method can be used for building up larger <tt>SELECT</tt>
     * queries, the returned plan is also suitable for use in <tt>UPDATE</tt>
     * and <tt>DELETE</tt> command evaluation.  In these cases, the plan must
     * only generate tuples of type {@link edu.caltech.nanodb.storage.PageTuple},
     * so that the command can modify or delete the actual tuple in the file's
     * page data.
     *
     * @param tableName The name of the table that is being selected from.
     *
     * @param predicate An optional selection predicate, or {@code null} if
     *        no filtering is desired.
     *
     * @return A new plan-node for evaluating the select operation.
     *
     * @throws IOException if an error occurs when loading necessary table
     *         information.
     */
    public SelectNode makeSimpleSelect(String tableName, Expression predicate,
        List<SelectClause> enclosingSelects) throws IOException {
        if (tableName == null)
            throw new IllegalArgumentException("tableName cannot be null");

        if (enclosingSelects != null) {
            // If there are enclosing selects, this subquery's predicate may
            // reference an outer query's value, but we don't detect that here.
            // Therefore we will probably fail with an unrecognized column
            // reference.
            logger.warn("Currently we are not clever enough to detect " +
                "correlated subqueries, so expect things are about to break...");
        }

        // Open the table.
        TableInfo tableInfo = storageManager.getTableManager().openTable(tableName);

        // Make a SelectNode to read rows from the table, with the specified
        // predicate.
        SelectNode selectNode = new FileScanNode(tableInfo, predicate);
        selectNode.prepare();
        return selectNode;
    }

    /**
     * Make a plan for the join expression.
     *
     *
     * @param selClause an object describing the query to be performed.
     * @param fromClause an object describing the FROM clause in a query.
     *
     * @return a plan tree for executing the specified joins.
     *
     * @throws IOException if an IO error occurs when the planner attempts to
     *         load schema and indexing information.
     */
    public PlanNode makeJoinPlan(SelectClause selClause,
                                 FromClause fromClause) throws IOException {
        PlanNode result = null;
        // Base case for recursion.
        if (fromClause.isBaseTable()) {
            result = makeSimpleSelect(fromClause.getTableName(),
                    selClause.getWhereExpr(), null);

            if (fromClause.isRenamed()) {
                result = new RenameNode(result, fromClause.getResultName());
                result.prepare();
            }
            return result;
        }

        JoinType joinType = fromClause.getJoinType();
        PlanNode left = makeJoinPlan(selClause, fromClause.getLeftChild());
        PlanNode right = makeJoinPlan(selClause, fromClause.getRightChild());
<<<<<<< HEAD
        FromClause.JoinConditionType condType = fromClause.getConditionType();
        Expression predicate;
        List<SelectValue> projectVals = null;
        Boolean needPostProject = false;
        if (condType == FromClause.JoinConditionType.NATURAL_JOIN ||
                condType == FromClause.JoinConditionType.JOIN_USING) {
            predicate = fromClause.getComputedJoinExpr();
            // projectVals = fromClause.getComputedSelectValues();
            needPostProject = true;
        }
        else {
            predicate = fromClause.getOnExpression();
        }
=======
        Expression predicate = fromClause.getOnExpression();
>>>>>>> 9398cd98
        switch (joinType) {
        case CROSS:
        case INNER:
        case LEFT_OUTER:
        case ANTIJOIN:
        case SEMIJOIN:
            result = new NestedLoopJoinNode(left, right, joinType, predicate);
            result.prepare();
            break;
        case RIGHT_OUTER:
<<<<<<< HEAD
            result = new NestedLoopJoinNode(right, left, joinType.LEFT_OUTER, predicate);
            result.prepare();
            /*
            if (!needPostProject) {
                // TODO: set project for right outer join
                projectVals = new ArrayList<SelectValue>();
                needPostProject = true;
            }
            ((ThetaJoinNode)result).swap();
            */
=======
            result = new NestedLoopJoinNode(left, right, joinType.LEFT_OUTER, predicate);
            result.prepare();
            ((ThetaJoinNode) result).swap();
>>>>>>> 9398cd98
            break;
        case FULL_OUTER:
            throw new UnsupportedOperationException(
                      "Not implemented: FULL_OUTER join");
        default:
            throw new UnsupportedOperationException("Not a valid JoinType.");
<<<<<<< HEAD
        }
        if (needPostProject) {
            projectVals = fromClause.getComputedSelectValues();
            if (projectVals != null) {
                result = new ProjectNode(result, projectVals);
            }
=======
>>>>>>> 9398cd98
        }
        return result;
    }
}<|MERGE_RESOLUTION|>--- conflicted
+++ resolved
@@ -116,7 +116,6 @@
         JoinType joinType = fromClause.getJoinType();
         PlanNode left = makeJoinPlan(selClause, fromClause.getLeftChild());
         PlanNode right = makeJoinPlan(selClause, fromClause.getRightChild());
-<<<<<<< HEAD
         FromClause.JoinConditionType condType = fromClause.getConditionType();
         Expression predicate;
         List<SelectValue> projectVals = null;
@@ -130,9 +129,6 @@
         else {
             predicate = fromClause.getOnExpression();
         }
-=======
-        Expression predicate = fromClause.getOnExpression();
->>>>>>> 9398cd98
         switch (joinType) {
         case CROSS:
         case INNER:
@@ -143,8 +139,7 @@
             result.prepare();
             break;
         case RIGHT_OUTER:
-<<<<<<< HEAD
-            result = new NestedLoopJoinNode(right, left, joinType.LEFT_OUTER, predicate);
+            result = new NestedLoopJoinNode(left, right, joinType.LEFT_OUTER, predicate);
             result.prepare();
             /*
             if (!needPostProject) {
@@ -152,28 +147,20 @@
                 projectVals = new ArrayList<SelectValue>();
                 needPostProject = true;
             }
-            ((ThetaJoinNode)result).swap();
             */
-=======
-            result = new NestedLoopJoinNode(left, right, joinType.LEFT_OUTER, predicate);
-            result.prepare();
             ((ThetaJoinNode) result).swap();
->>>>>>> 9398cd98
             break;
         case FULL_OUTER:
             throw new UnsupportedOperationException(
                       "Not implemented: FULL_OUTER join");
         default:
             throw new UnsupportedOperationException("Not a valid JoinType.");
-<<<<<<< HEAD
         }
         if (needPostProject) {
             projectVals = fromClause.getComputedSelectValues();
             if (projectVals != null) {
                 result = new ProjectNode(result, projectVals);
             }
-=======
->>>>>>> 9398cd98
         }
         return result;
     }
