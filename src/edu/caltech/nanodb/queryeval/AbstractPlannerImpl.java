package edu.caltech.nanodb.queryeval;


import java.io.IOException;
import java.util.ArrayList;
import java.util.List;
import java.util.Map;

import edu.caltech.nanodb.plannodes.*;
import org.apache.log4j.Logger;

import edu.caltech.nanodb.queryast.FromClause;
import edu.caltech.nanodb.queryast.SelectClause;
import edu.caltech.nanodb.queryast.SelectValue;
import edu.caltech.nanodb.expressions.Expression;
import edu.caltech.nanodb.expressions.FunctionCall;

import edu.caltech.nanodb.relations.JoinType;
import edu.caltech.nanodb.relations.TableInfo;
import edu.caltech.nanodb.storage.StorageManager;


/**
 * This class contains implementation details that are common across all query
 * planners.  Planners are of course free to implement these operations
 * separately, but just about all planners have some common functionality, and
 * it's very helpful to implement that functionality once in an abstract base
 * class.
 */
public abstract class AbstractPlannerImpl implements Planner {
    /** A logging object for reporting anything interesting that happens. */
    private static Logger logger = Logger.getLogger(AbstractPlannerImpl.class);


    /** The storage manager used during query planning. */
    protected StorageManager storageManager;


    /** Sets the storage manager to be used during query planning. */
    public void setStorageManager(StorageManager storageManager) {
        this.storageManager = storageManager;
    }

    /**
     * Constructs a simple select plan that reads directly from a table, with
     * an optional predicate for selecting rows.
     * <p>
     * While this method can be used for building up larger <tt>SELECT</tt>
     * queries, the returned plan is also suitable for use in <tt>UPDATE</tt>
     * and <tt>DELETE</tt> command evaluation.  In these cases, the plan must
     * only generate tuples of type {@link edu.caltech.nanodb.storage.PageTuple},
     * so that the command can modify or delete the actual tuple in the file's
     * page data.
     *
     * @param tableName The name of the table that is being selected from.
     *
     * @param predicate An optional selection predicate, or {@code null} if
     *        no filtering is desired.
     *
     * @return A new plan-node for evaluating the select operation.
     *
     * @throws IOException if an error occurs when loading necessary table
     *         information.
     */
    public SelectNode makeSimpleSelect(String tableName, Expression predicate,
        List<SelectClause> enclosingSelects) throws IOException {
        if (tableName == null)
            throw new IllegalArgumentException("tableName cannot be null");

        if (enclosingSelects != null) {
            // If there are enclosing selects, this subquery's predicate may
            // reference an outer query's value, but we don't detect that here.
            // Therefore we will probably fail with an unrecognized column
            // reference.
            logger.warn("Currently we are not clever enough to detect " +
                "correlated subqueries, so expect things are about to break...");
        }

        // Open the table.
        TableInfo tableInfo = storageManager.getTableManager().openTable(tableName);

        // Make a SelectNode to read rows from the table, with the specified
        // predicate.
        SelectNode selectNode = new FileScanNode(tableInfo, predicate);
        selectNode.prepare();
        return selectNode;
    }

    /**
     * Make a plan for the join expression.
     *
     *
     * @param selClause an object describing the query to be performed.
     * @param fromClause an object describing the FROM clause in a query.
     *
     * @return a plan tree for executing the specified joins.
     *
     * @throws IOException if an IO error occurs when the planner attempts to
     *         load schema and indexing information.
     */
    public PlanNode makeJoinPlan(SelectClause selClause,
                                 FromClause fromClause) throws IOException {
        PlanNode result = null;
        // Base case for recursion.
        if (fromClause.isBaseTable()) {
            result = makeSimpleSelect(fromClause.getTableName(),
                    selClause.getWhereExpr(), null);

            if (fromClause.isRenamed()) {
                result = new RenameNode(result, fromClause.getResultName());
                result.prepare();
            }
            return result;
        }

        JoinType joinType = fromClause.getJoinType();
        PlanNode left = makeJoinPlan(selClause, fromClause.getLeftChild());
        PlanNode right = makeJoinPlan(selClause, fromClause.getRightChild());
        FromClause.JoinConditionType condType = fromClause.getConditionType();
        Expression predicate;
        List<SelectValue> projectVals = null;
        Boolean needPostProject = false;
        if (condType == FromClause.JoinConditionType.NATURAL_JOIN ||
                condType == FromClause.JoinConditionType.JOIN_USING) {
            predicate = fromClause.getComputedJoinExpr();
            // projectVals = fromClause.getComputedSelectValues();
            needPostProject = true;
        }
        else {
            predicate = fromClause.getOnExpression();
        }
        switch (joinType) {
        case CROSS:
        case INNER:
        case LEFT_OUTER:
        case ANTIJOIN:
        case SEMIJOIN:
            result = new NestedLoopJoinNode(left, right, joinType, predicate);
            result.prepare();
            break;
        case RIGHT_OUTER:
            result = new NestedLoopJoinNode(left, right, joinType.LEFT_OUTER, predicate);
<<<<<<< HEAD
            result.prepare();
            /*
            if (!needPostProject) {
                // TODO: set project for right outer join
                projectVals = new ArrayList<SelectValue>();
                needPostProject = true;
            }
            */
=======
>>>>>>> a18d6bdd
            ((ThetaJoinNode) result).swap();
            result.prepare();
            break;
        case FULL_OUTER:
            throw new UnsupportedOperationException(
                      "Not implemented: FULL_OUTER join");
        default:
            throw new UnsupportedOperationException("Not a valid JoinType.");
        }
        if (needPostProject) {
            projectVals = fromClause.getComputedSelectValues();
            if (projectVals != null) {
                result = new ProjectNode(result, projectVals);
            }
        }
        return result;
    }
}<|MERGE_RESOLUTION|>--- conflicted
+++ resolved
@@ -140,7 +140,6 @@
             break;
         case RIGHT_OUTER:
             result = new NestedLoopJoinNode(left, right, joinType.LEFT_OUTER, predicate);
-<<<<<<< HEAD
             result.prepare();
             /*
             if (!needPostProject) {
@@ -149,8 +148,6 @@
                 needPostProject = true;
             }
             */
-=======
->>>>>>> a18d6bdd
             ((ThetaJoinNode) result).swap();
             result.prepare();
             break;
