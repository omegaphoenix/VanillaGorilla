package edu.caltech.nanodb.plannodes;


import java.io.IOException;
import java.util.List;

import edu.caltech.nanodb.expressions.TupleLiteral;
import org.apache.log4j.Logger;

import edu.caltech.nanodb.expressions.Expression;
import edu.caltech.nanodb.expressions.OrderByExpression;
import edu.caltech.nanodb.queryeval.ColumnStats;
import edu.caltech.nanodb.queryeval.PlanCost;
import edu.caltech.nanodb.queryeval.SelectivityEstimator;
import edu.caltech.nanodb.relations.JoinType;
import edu.caltech.nanodb.relations.Tuple;

import java.util.ArrayList;


/**
 * This plan node implements a nested-loop join operation, which can support
 * arbitrary join conditions but is also the slowest join implementation.
 */
public class NestedLoopJoinNode extends ThetaJoinNode {
    /** A logging object for reporting anything interesting that happens. */
    private static Logger logger = Logger.getLogger(NestedLoopJoinNode.class);


    /** Most recently retrieved tuple of the left relation. */
    private Tuple leftTuple;
    private Tuple prevLeftTuple;

    /** Most recently retrieved tuple of the right relation. */
    private Tuple rightTuple;


    /** Set to true when we have exhausted all tuples from our subplans. */
    private boolean done;


    public NestedLoopJoinNode(PlanNode leftChild, PlanNode rightChild,
                JoinType joinType, Expression predicate) {

        super(leftChild, rightChild, joinType, predicate);
    }


    /**
     * Checks if the argument is a plan node tree with the same structure, but not
     * necessarily the same references.
     *
     * @param obj the object to which we are comparing
     */
    @Override
    public boolean equals(Object obj) {

        if (obj instanceof NestedLoopJoinNode) {
            NestedLoopJoinNode other = (NestedLoopJoinNode) obj;

            return predicate.equals(other.predicate) &&
                leftChild.equals(other.leftChild) &&
                rightChild.equals(other.rightChild);
        }

        return false;
    }


    /** Computes the hash-code of the nested-loop plan node. */
    @Override
    public int hashCode() {
        int hash = 7;
        hash = 31 * hash + (predicate != null ? predicate.hashCode() : 0);
        hash = 31 * hash + leftChild.hashCode();
        hash = 31 * hash + rightChild.hashCode();
        return hash;
    }


    /**
     * Returns a string representing this nested-loop join's vital information.
     *
     * @return a string representing this plan-node.
     */
    @Override
    public String toString() {
        StringBuilder buf = new StringBuilder();

        buf.append("NestedLoop[");

        if (predicate != null)
            buf.append("pred:  ").append(predicate);
        else
            buf.append("no pred");

        if (schemaSwapped)
            buf.append(" (schema swapped)");

        buf.append(']');

        return buf.toString();
    }


    /**
     * Creates a copy of this plan node and its subtrees.
     */
    @Override
    protected PlanNode clone() throws CloneNotSupportedException {
        NestedLoopJoinNode node = (NestedLoopJoinNode) super.clone();

        // Clone the predicate.
        if (predicate != null)
            node.predicate = predicate.duplicate();
        else
            node.predicate = null;

        return node;
    }


    /**
     * Nested-loop joins can conceivably produce sorted results in situations
     * where the outer relation is ordered, but we will keep it simple and just
     * report that the results are not ordered.
     */
    @Override
    public List<OrderByExpression> resultsOrderedBy() {
        return null;
    }


    /** True if the node supports position marking. **/
    public boolean supportsMarking() {
        return leftChild.supportsMarking() && rightChild.supportsMarking();
    }


    /** True if the node requires that its left child supports marking. */
    public boolean requiresLeftMarking() {
        return false;
    }


    /** True if the node requires that its right child supports marking. */
    public boolean requiresRightMarking() {
        return false;
    }


    @Override
    public void prepare() {
        // Need to prepare the left and right child-nodes before we can do
        // our own work.
        leftChild.prepare();
        rightChild.prepare();

        // Use the parent class' helper-function to prepare the schema.
        prepareSchemaStats();

        // TODO:  Implement the rest
        cost = null;
    }


    public void initialize() {
        super.initialize();

        done = false;
        leftTuple = null;
        prevLeftTuple = null;
        rightTuple = null;
    }


    /**
     * Returns the next joined tuple that satisfies the join condition.
     *
     * @return the next joined tuple that satisfies the join condition.
     *
     * @throws IOException if a db file failed to open at some point
     */
    public Tuple getNextTuple() throws IOException {
        if (done)
            return null;
        while (getTuplesToJoin()) {
            switch (joinType) {
                case CROSS:
                    return joinTuples(leftTuple, rightTuple);
                case INNER:
                    return joinTuples(leftTuple, rightTuple);
                case LEFT_OUTER:
                    // Check if we finished iterating through rightChild
                    if (rightTuple == null) {
                        // Output leftTuple attached null values if this
                        // leftTuple hasn't been returned
<<<<<<< HEAD
                        if (leftTuple != prevLeftTuple) {
                            prevLeftTuple = leftTuple;
                            return joinTuples(leftTuple,
                                    new TupleLiteral(rightSchema.numColumns()));
                        }
                        else {
                            return null;
=======
                        rightChild.initialize();
                        Tuple currLeft = leftTuple;
                        leftTuple = leftChild.getNextTuple();
                        if (currLeft != prevLeftTuple) {
                            prevLeftTuple = currLeft;
                            return joinTuples(currLeft,
                                    new TupleLiteral(rightSchema.numColumns()));
                        }
                        else {
                            continue;
>>>>>>> 9398cd98
                        }
                    }
                    else {
                        prevLeftTuple = leftTuple;
                        return joinTuples(leftTuple, rightTuple);
                    }
                case SEMIJOIN:
                case ANTIJOIN:
                    // Return current tuple and increment leftTuple
                    Tuple currLeft = leftTuple;
                    leftTuple = leftChild.getNextTuple();
                    rightChild.initialize();
                    return leftTuple;
                case RIGHT_OUTER:
                case FULL_OUTER:
                default:
                    throw new IOException("This type of join not supported by node.");
            }
        }
        return null;
    }


    /**
     * This helper function implements the logic that sets {@link #leftTuple}
     * and {@link #rightTuple} based on the nested-loop logic.
     *
     * @return {@code true} if another pair of tuples was found to join, or
     *         {@code false} if no more pairs of tuples are available to join.
     */
    private boolean getTuplesToJoin() throws IOException {
        if (done) {
            return false;
        }
        // Initialize leftTuple
        if (leftTuple == null) {
            leftTuple = leftChild.getNextTuple();
            if (leftTuple == null) {
                return false;
            }
        }

        // Get next rightTuple
        rightTuple = rightChild.getNextTuple();

        if (joinType == joinType.ANTIJOIN) {
            while (leftTuple != null && rightTuple != null) {
                // Matches at least one tuple on right
                if (validTuples()) {
                    // Check next left tuple
                    leftTuple = leftChild.getNextTuple();
                    rightChild.initialize();
                }
                rightTuple = rightChild.getNextTuple();
            }
            // No matches
            return leftTuple != null;
        }
        else {
            while (leftTuple != null) {
                if (validTuples()) {
                    return true;
                }
                // Increment rightTuple
                if (rightTuple != null) {
                    rightTuple = rightChild.getNextTuple();
                }
                // If we reached the end of rightChild, go back to to beginning
                // and increment left tuple
                else {
                    rightChild.initialize();
                    rightTuple = rightChild.getNextTuple();
                    leftTuple = leftChild.getNextTuple();
                }
            }
        }
        return false;
    }


    /**
     * This helper function implements the logic that checks {@link #leftTuple}
     * and {@link #rightTuple} based on the nested-loop logic.
     *
     * @return {@code true} if current tuples can be joined
     *         {@code false} current tuples cannot be joined
     */
    private boolean validTuples() throws IOException {
        switch (joinType) {
            case CROSS:
                return rightTuple != null;
            case INNER:
                return rightTuple != null && canJoinTuples();
            case LEFT_OUTER:
                return rightTuple == null || canJoinTuples();
            case SEMIJOIN:
                return rightTuple != null && canJoinTuples();
            case ANTIJOIN:
                return canJoinTuples();
            default:
                throw new IOException("This type of join not supported by node.");

        }
    }


    private boolean canJoinTuples() {
        // If the predicate was not set, we can always join them!
        if (predicate == null)
            return true;

        environment.clear();
        environment.addTuple(leftSchema, leftTuple);
        environment.addTuple(rightSchema, rightTuple);

        return predicate.evaluatePredicate(environment);
    }


    public void markCurrentPosition() {
        leftChild.markCurrentPosition();
        rightChild.markCurrentPosition();
    }


    public void resetToLastMark() throws IllegalStateException {
        leftChild.resetToLastMark();
        rightChild.resetToLastMark();

        // TODO:  Prepare to reevaluate the join operation for the tuples.
        //        (Just haven't gotten around to implementing this.)
    }


    public void cleanUp() {
        leftChild.cleanUp();
        rightChild.cleanUp();
    }
}<|MERGE_RESOLUTION|>--- conflicted
+++ resolved
@@ -195,15 +195,6 @@
                     if (rightTuple == null) {
                         // Output leftTuple attached null values if this
                         // leftTuple hasn't been returned
-<<<<<<< HEAD
-                        if (leftTuple != prevLeftTuple) {
-                            prevLeftTuple = leftTuple;
-                            return joinTuples(leftTuple,
-                                    new TupleLiteral(rightSchema.numColumns()));
-                        }
-                        else {
-                            return null;
-=======
                         rightChild.initialize();
                         Tuple currLeft = leftTuple;
                         leftTuple = leftChild.getNextTuple();
@@ -214,7 +205,6 @@
                         }
                         else {
                             continue;
->>>>>>> 9398cd98
                         }
                     }
                     else {
